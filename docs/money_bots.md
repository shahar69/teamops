--- conflicted
+++ resolved
@@ -63,18 +63,10 @@
 
 Profile changes, job deletions, and content runs are logged to the existing audit table so leadership can review usage.
 
-<<<<<<< HEAD
-## Scheduler and publishing
-
-- Connector modules live in `backend/app/publishers/` and each exposes a `publish(job, schedule)` function. They validate credentials and return structured payloads describing what was posted.
-- `ai_content_schedule` keeps queued publishing jobs with metadata, status, response payloads, and error detail columns. The backend updates rows as runs succeed or fail.
-- Use the `/ai/schedule/run` endpoint (or `/ai/schedule/{id}/run`) to trigger the scheduler manually. The UI exposes health-check buttons so operators can verify that credentials are loaded safely before automating distribution.
-=======
 ## Scheduling dashboard
 
 The Money Bots UI includes a **Publishing schedule** panel that groups upcoming
 deliveries by platform and status. Operators can launch the scheduler directly
 from any generated job, then reschedule, cancel, or retry failed drops inline.
 The same API endpoints documented above power external integrations, making it
-easy to plug the automation flow into other calendaring or posting tools.
->>>>>>> 80699ad5
+easy to plug the automation flow into other calendaring or posting tools.