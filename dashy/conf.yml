--- conflicted
+++ resolved
@@ -42,19 +42,10 @@
     widgets:
       - type: iframe
         options: { url: http://backend.liork.cloud/ui/ai-content, height: 760 }
-<<<<<<< HEAD
-      - type: markdown
-        options:
-          content: |
-            ### AI scheduling
-            Generate content now and queue it for later delivery from the Money Bots console.
-            The backend polls every `${AI_SCHEDULE_INTERVAL_SECONDS:-60}` seconds and moves due rows into the outbound queue with audit logs.
-=======
     items:
       - title: Content Scheduler
         url: http://backend.liork.cloud/ui/ai-content#schedule
         icon: fas fa-calendar-check
->>>>>>> 9f4fd46e
 
   - name: Files & Tasks
     icon: fas fa-folder-tree
