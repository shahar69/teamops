version: "3.9"

networks:
  teamops:
    driver: bridge

volumes:
  db_data:
  npm_data:
  npm_letsencrypt:
  kuma_data:
  nextcloud_data:
  nextcloud_db_data:

services:

  db:
    image: postgres:16
    restart: unless-stopped
    environment:
      POSTGRES_DB: ${POSTGRES_DB:-teamops}
      POSTGRES_USER: ${POSTGRES_USER:-teamops}
      POSTGRES_PASSWORD: ${POSTGRES_PASSWORD:-teamops-db-pass-STRONG}
    volumes:
      - db_data:/var/lib/postgresql/data
    networks: [ teamops ]

  backend:
    build: ./backend
    # (switch to an image later if you use GHCR)
    restart: unless-stopped
    environment:
<<<<<<< HEAD
      DATABASE_URL: "${DATABASE_URL:-postgresql+psycopg2://${POSTGRES_USER:-teamops}:${POSTGRES_PASSWORD:-teamops-db-pass-STRONG}@db:5432/${POSTGRES_DB:-teamops}}"
=======
      DATABASE_URL: ${DATABASE_URL:-postgresql+psycopg2://teamops:${POSTGRES_PASSWORD:-teamops-db-pass-STRONG}@db:5432/${POSTGRES_DB:-teamops}}
>>>>>>> 570b8a1e
      BACKEND_SECRET: ${BACKEND_SECRET:-super-secret-long-random}
      PVE_HOST: ${PVE_HOST:-https://192.168.1.22:8006}
      PVE_TOKEN_ID: ${PVE_TOKEN_ID:-teamops@pve!dash}
      PVE_TOKEN_SECRET: ${PVE_TOKEN_SECRET:-set-proxmox-token}
      NEXTCLOUD_BASE: ${NEXTCLOUD_BASE:-http://nextcloud}
      NEXTCLOUD_ADMIN: ${NEXTCLOUD_ADMIN:-admin}
      NEXTCLOUD_ADMIN_PASS: ${NEXTCLOUD_ADMIN_PASS:-change-me}
      KUMA_URL: ${KUMA_URL:-http://kuma:3001}
      KUMA_TOKEN: ${KUMA_TOKEN:-}
      AI_API_BASE: ${AI_API_BASE:-https://api.openai.com/v1}
      AI_API_KEY: ${AI_API_KEY:-}
      AI_MODEL: ${AI_MODEL:-gpt-4o-mini}
      AI_TIMEOUT: ${AI_TIMEOUT:-45}
    depends_on: [ db ]
    ports:
      - "8000:8000"
    networks: [ teamops ]

  dashy:
    image: lissy93/dashy:2.1.1
    restart: unless-stopped
    volumes:
      - ./dashy/conf.yml:/app/user-data/conf.yml
    networks: [ teamops ]
    # no ports here; expose via NPM at dashboard.liork.cloud

  npm:
    image: jc21/nginx-proxy-manager:2.11.3
    restart: unless-stopped
    ports:
      - "80:80"
      - "81:81"
      - "443:443"
    volumes:
      - npm_data:/data
      - npm_letsencrypt:/etc/letsencrypt
    networks: [ teamops ]

  kuma:
    image: louislam/uptime-kuma:1
    restart: unless-stopped
    environment:
      - DISABLE_FRAME_SAMEORIGIN=true
    volumes:
      - kuma_data:/app/data
    networks: [ teamops ]
    # expose via NPM at status.liork.cloud

  nextcloud_db:
    image: mariadb:11
    restart: unless-stopped
    environment:
      MYSQL_ROOT_PASSWORD: ${MYSQL_ROOT_PASSWORD:-ncroot-pass-STRONG}
      MYSQL_DATABASE: ${MYSQL_DATABASE:-nextcloud}
      MYSQL_USER: ${MYSQL_USER:-nextcloud}
      MYSQL_PASSWORD: ${MYSQL_PASSWORD:-nextcloud-pass-STRONG}
    volumes:
      - nextcloud_db_data:/var/lib/mysql
    networks: [ teamops ]

  nextcloud_redis:
    image: redis:7-alpine
    restart: unless-stopped
    networks: [ teamops ]

  nextcloud:
    image: nextcloud:29-apache
    restart: unless-stopped
    environment:
      MYSQL_HOST: ${MYSQL_HOST:-nextcloud_db}
      MYSQL_DATABASE: ${MYSQL_DATABASE:-nextcloud}
      MYSQL_USER: ${MYSQL_USER:-nextcloud}
      MYSQL_PASSWORD: ${MYSQL_PASSWORD:-nextcloud-pass-STRONG}
      REDIS_HOST: ${REDIS_HOST:-nextcloud_redis}
    depends_on: [ nextcloud_db, nextcloud_redis ]
    volumes:
      - nextcloud_data:/var/www/html
    networks: [ teamops ]<|MERGE_RESOLUTION|>--- conflicted
+++ resolved
@@ -30,11 +30,7 @@
     # (switch to an image later if you use GHCR)
     restart: unless-stopped
     environment:
-<<<<<<< HEAD
-      DATABASE_URL: "${DATABASE_URL:-postgresql+psycopg2://${POSTGRES_USER:-teamops}:${POSTGRES_PASSWORD:-teamops-db-pass-STRONG}@db:5432/${POSTGRES_DB:-teamops}}"
-=======
       DATABASE_URL: ${DATABASE_URL:-postgresql+psycopg2://teamops:${POSTGRES_PASSWORD:-teamops-db-pass-STRONG}@db:5432/${POSTGRES_DB:-teamops}}
->>>>>>> 570b8a1e
       BACKEND_SECRET: ${BACKEND_SECRET:-super-secret-long-random}
       PVE_HOST: ${PVE_HOST:-https://192.168.1.22:8006}
       PVE_TOKEN_ID: ${PVE_TOKEN_ID:-teamops@pve!dash}
