<!doctype html>
<html>
<head>
  <meta charset="utf-8">
  <title>Money Bots · AI Content Lab</title>
  <style>
    body{font-family:system-ui;background:#0b0f14;color:#e8edf5;margin:0}
    .wrap{padding:18px;max-width:1160px;margin:0 auto}
    h1,h2,h3{margin:0 0 12px}
    .muted{color:#94a3b8;font-size:0.92rem}
    .grid{display:grid;gap:16px;margin-top:18px}
    .two{grid-template-columns:repeat(auto-fit,minmax(320px,1fr))}
    .panel{background:#111923;border-radius:14px;padding:18px;box-shadow:0 0 0 1px #1e2633}
    label{display:block;font-size:0.85rem;margin-top:8px;margin-bottom:4px;color:#9fb3d3}
    input,textarea,select{width:100%;background:#0e141d;color:#f1f5f9;border:1px solid #1f2937;border-radius:10px;padding:9px;font-size:0.95rem}
    textarea{min-height:96px;resize:vertical}
    button{background:#2563eb;color:#fff;border:none;border-radius:10px;padding:9px 16px;margin-top:12px;font-size:0.95rem;cursor:pointer;transition:background .2s}
    button:hover{background:#1d4ed8}
    button.secondary{background:#1f2937}
    button.secondary:hover{background:#111827}
    .flex{display:flex;gap:12px;align-items:center;flex-wrap:wrap}
    .chips{display:flex;flex-wrap:wrap;gap:6px;margin-top:10px}
    .chip{background:#1e293b;padding:4px 8px;border-radius:999px;font-size:0.8rem}
    .profile-card{padding:14px;background:#0f172a;border-radius:12px;border:1px solid #1f2a3a;margin-top:12px}
    .profile-card header{display:flex;justify-content:space-between;align-items:center;margin-bottom:8px}
    .publisher-card{padding:14px;background:#0f172a;border-radius:12px;border:1px solid #1f2a3a;margin-top:12px}
    .publisher-card header{display:flex;justify-content:space-between;align-items:center;margin-bottom:8px}
    .status{display:inline-flex;align-items:center;gap:6px;font-size:0.85rem}
    .status.ready{color:#4ade80}
    .status.needs_config{color:#facc15}
    .status.error{color:#f87171}
    .status.muted{color:#94a3b8}
    .job{background:#0f172a;border-radius:12px;border:1px solid #1f2a3a;padding:14px;margin-top:12px}
    pre{white-space:pre-wrap;word-wrap:break-word;background:#0b1220;border-radius:12px;padding:12px;margin-top:12px;font-size:0.9rem}
    .list-header{display:flex;justify-content:space-between;align-items:center}
    .small{font-size:0.8rem;color:#94a3b8}
    .actions button{margin-right:8px}
    .inline{display:inline-flex;gap:8px;align-items:center}
    .schedule-grid{display:grid;gap:16px;margin-top:12px}
    .schedule-platform{background:#0f172a;border:1px solid #1f2a3a;border-radius:12px;padding:14px}
    .schedule-platform header{display:flex;justify-content:space-between;align-items:center;margin-bottom:12px}
    .schedule-statuses{display:grid;gap:12px;grid-template-columns:repeat(auto-fit,minmax(220px,1fr))}
    .schedule-status-group{background:#0b1220;border-radius:12px;padding:12px;border:1px solid #1f2a3a}
    .schedule-status-title{font-size:0.8rem;text-transform:uppercase;color:#94a3b8;margin-bottom:8px}
    .schedule-entry{background:#0f172a;border-radius:10px;padding:10px;margin-bottom:8px;border:1px solid #1f2a3a}
    .schedule-entry strong{display:block;margin-bottom:4px}
    .schedule-entry .actions{margin-top:8px}
    .schedule-entry .actions button{margin-right:6px;margin-top:0}
    .status.badge{padding:2px 8px;border-radius:999px;font-size:0.75rem;background:#1e293b}
    .status.scheduled{color:#60a5fa}
    .status.posted{color:#4ade80}
    .status.failed{color:#f87171}
    .status.canceled{color:#94a3b8}
    .modal-backdrop{position:fixed;inset:0;background:rgba(15,23,42,0.75);display:none;z-index:40}
    .modal-backdrop.active{display:block}
    .modal{position:fixed;inset:0;display:none;align-items:center;justify-content:center;z-index:50;padding:20px}
    .modal.active{display:flex}
    .modal .modal-content{background:#111923;border-radius:14px;padding:20px;width:100%;max-width:420px;box-shadow:0 20px 60px rgba(8,15,25,0.6)}
    .modal .modal-content h3{margin-bottom:12px}
    .hidden{display:none}
    .schedule-board-header{display:flex;justify-content:space-between;align-items:center}
    .schedule-board-actions button{margin-top:0;margin-left:8px}
  </style>
</head>
<body>
  <div class="wrap">
    <h1>Money Making Bots</h1>
    <p class="muted">Build reusable voices and spin up social content, Reddit-style stories, or short-form video scripts on demand. Profiles capture tone, voice, and platform targets so every drop stays on-brand.</p>

    <section class="panel">
      <h3>0 · Platform connectors</h3>
      <p class="muted">Load API keys in <code>.env.production</code> and run health checks before flipping on automation.</p>
      <div id="publishersEmpty" class="muted" style="margin-top:12px;display:none">No publisher connectors detected.</div>
      <div id="publishersList"></div>
    </section>

    <div class="grid two">
      <section class="panel">
        <h3>1 · Save a creator profile</h3>
        <form id="profileForm">
          <label for="profile_name">Profile name</label>
          <input id="profile_name" placeholder="e.g. TikTok Storyteller" required>

          <label for="profile_tone">Tone / energy</label>
          <input id="profile_tone" placeholder="upbeat, witty, cinematic">

          <label for="profile_voice">Voice description</label>
          <input id="profile_voice" placeholder="first-person gamer, mentor, narrator">

          <label for="profile_platform">Primary platforms</label>
          <input id="profile_platform" placeholder="TikTok · Instagram Reels · Reddit">

          <label for="profile_rules">Guidelines / mandatory beats</label>
          <textarea id="profile_rules" placeholder="Key selling points, compliance notes, structure cues"></textarea>

          <button type="submit">Save profile</button>
        </form>
        <div id="profilesEmpty" class="muted" style="margin-top:12px;display:none">No profiles yet. Start by saving one.</div>
        <div id="profilesList"></div>
      </section>

      <section class="panel">
        <h3>2 · Generate content</h3>
        <form id="generationForm">
          <label for="gen_profile">Profile</label>
          <select id="gen_profile"></select>

          <label for="gen_type">Content type</label>
          <select id="gen_type">
            <option value="social-post">Social media drop (3 posts)</option>
            <option value="reddit-story">Reddit farm story</option>
            <option value="video-script">Short-form video script</option>
          </select>

          <label for="gen_title">Campaign title / hook</label>
          <input id="gen_title" placeholder="Farmed horror win in Apex Legends" required>

          <label for="gen_keywords">Keywords (comma separated)</label>
          <input id="gen_keywords" placeholder="gaming, apex legends, horror twist">

          <label for="gen_brief">Creative brief</label>
          <textarea id="gen_brief" placeholder="What should this piece accomplish?"></textarea>

          <label for="gen_sources">Data feeds / references</label>
          <textarea id="gen_sources" placeholder="Links, stats, existing docs"></textarea>

          <label for="gen_extra">Extra operator notes</label>
          <textarea id="gen_extra" placeholder="Add twists, monetization angles, CTA specifics"></textarea>

          <div class="flex">
            <button type="submit">Generate</button>
            <button type="button" class="secondary" onclick="copyOutput()">Copy output</button>
            <span id="aiStatus" class="muted"></span>
          </div>
        </form>
        <pre id="gen_output" style="display:none"></pre>
      </section>
    </div>

    <section class="panel" style="margin-top:18px">
      <div class="list-header">
        <h3>3 · Recent automation runs</h3>
        <button type="button" class="secondary" onclick="refreshJobs()">Refresh</button>
      </div>
      <div id="jobsEmpty" class="muted" style="margin-top:12px;display:none">No generations yet. Launch one above.</div>
      <div id="jobsList"></div>
    </section>

    <section class="panel" style="margin-top:18px">
      <div class="schedule-board-header">
        <h3>4 · Publishing schedule</h3>
        <div class="schedule-board-actions">
          <button type="button" class="secondary" onclick="refreshSchedules()">Refresh</button>
        </div>
      </div>
      <div class="small" style="margin-top:4px">Track upcoming drops grouped by platform and delivery status.</div>
      <div id="scheduleEmpty" class="muted" style="margin-top:12px;display:none">No scheduled deliveries yet.</div>
      <div id="scheduleBoard" class="schedule-grid"></div>
    </section>
  </div>
  <div id="scheduleBackdrop" class="modal-backdrop"></div>
  <div id="scheduleModal" class="modal">
    <div class="modal-content">
      <h3 id="scheduleModalTitle">Schedule delivery</h3>
      <form id="scheduleForm">
        <input type="hidden" id="schedule_job_id">
        <input type="hidden" id="schedule_edit_id">
        <label for="schedule_platform">Platform</label>
        <input id="schedule_platform" placeholder="TikTok · Instagram" required>
        <label for="schedule_time">Run at</label>
        <input id="schedule_time" type="datetime-local" required>
        <div class="flex">
          <button type="submit">Save</button>
          <button type="button" class="secondary" onclick="closeScheduleModal()">Cancel</button>
        </div>
        <div class="small muted" id="schedule_form_note" style="margin-top:8px"></div>
      </form>
    </div>
  </div>
  <script>
    const esc = (value) => String(value ?? '').replace(/[&<>]/g, (ch) => ({'&':'&amp;','<':'&lt;','>':'&gt;'}[ch]));
    let publishers = [];
    let profiles = [];
    let jobs = [];
<<<<<<< HEAD
    const publisherStates = {};
=======
    let schedules = [];
>>>>>>> 80699ad5
    const profileSelect = document.getElementById('gen_profile');
    profileSelect.innerHTML = '<option value="">(loading profiles...)</option>';
    const scheduleModal = document.getElementById('scheduleModal');
    const scheduleBackdrop = document.getElementById('scheduleBackdrop');
    const scheduleForm = document.getElementById('scheduleForm');
    const scheduleStatusLabels = {
      scheduled: 'Scheduled',
      posted: 'Posted',
      failed: 'Failed',
      canceled: 'Canceled',
    };

    function derivePrimaryPlatform(raw) {
      if (!raw) return '';
      const pieces = String(raw)
        .split(/[·,\\/|]/)
        .map((part) => part.trim())
        .filter(Boolean);
      return pieces[0] || '';
    }

    function formatDisplayTime(iso) {
      if (!iso) return '';
      let normalized = iso;
      if (normalized.length === 16) {
        normalized = `${normalized}:00`;
      }
      const dt = new Date(normalized);
      if (Number.isNaN(dt.getTime())) {
        return iso.replace('T', ' ');
      }
      return dt.toLocaleString(undefined, {
        month: 'short',
        day: 'numeric',
        hour: '2-digit',
        minute: '2-digit',
      });
    }

    function updateJobScheduleSummary(el, jobId) {
      const jobSchedules = schedules.filter((item) => Number(item.job_id) === Number(jobId));
      if (!jobSchedules.length) {
        el.textContent = 'No scheduled deliveries yet.';
        return;
      }
      const counts = {};
      jobSchedules.forEach((item) => {
        const status = item.status || 'scheduled';
        counts[status] = (counts[status] || 0) + 1;
      });
      const parts = Object.entries(counts).map(([status, count]) => `${scheduleStatusLabels[status] || status}: ${count}`);
      const upcoming = jobSchedules
        .filter((item) => item.status === 'scheduled')
        .sort((a, b) => (a.scheduled_for_iso || '').localeCompare(b.scheduled_for_iso || ''))[0];
      let msg = `Schedules → ${parts.join(', ')}`;
      if (upcoming) {
        msg += ` · Next drop ${formatDisplayTime(upcoming.scheduled_for_iso)}`;
      }
      el.textContent = msg;
    }

    async function fetchJSON(url, options) {
      const res = await fetch(url, options);
      if (!res.ok) {
        const text = await res.text();
        throw new Error(text || (res.status + ' ' + res.statusText));
      }
      return await res.json();
    }

    async function loadPublishers() {
      try {
        const data = await fetchJSON('/ai/publishers');
        publishers = data.publishers || [];
        renderPublishers();
      } catch (err) {
        console.error('Publishers load failed', err);
        const empty = document.getElementById('publishersEmpty');
        empty.style.display = 'block';
        empty.textContent = 'Failed to load publishers: ' + err.message;
      }
    }

    function renderPublishers() {
      const wrap = document.getElementById('publishersList');
      wrap.innerHTML = '';
      const empty = document.getElementById('publishersEmpty');
      if (!publishers.length) {
        empty.style.display = 'block';
        return;
      }
      empty.style.display = 'none';
      publishers.forEach((p) => {
        const card = document.createElement('div');
        card.className = 'publisher-card';
        const status = publisherStates[p.slug];
        const statusClass = status ? (status.ok ? 'ready' : 'error') : 'muted';
        const statusLabel = status ? status.message : 'No health check run yet';
        const required = (p.required_env || []).map((item) => `<span class="chip">${esc(item)}</span>`).join(' ');
        card.innerHTML = `
          <header>
            <div>
              <strong>${esc(p.display_name || p.slug)}</strong>
              <div class="small">${esc(p.description || '')}</div>
            </div>
            <button class="secondary" type="button" onclick="checkPublisher('${esc(p.slug)}')">Run health check</button>
          </header>
          <div class="small">Required env: ${required || '—'}</div>
          ${p.notes ? `<div class="small" style="margin-top:8px">${esc(p.notes)}</div>` : ''}
          <div class="small status ${statusClass}" id="publisher-status-${esc(p.slug)}">${esc(statusLabel)}</div>
        `;
        wrap.appendChild(card);
      });
    }

    async function checkPublisher(slug) {
      const statusEl = document.getElementById(`publisher-status-${slug}`);
      if (statusEl) {
        statusEl.textContent = 'Checking...';
        statusEl.className = 'small status';
      }
      try {
        const data = await fetchJSON(`/ai/publishers/${slug}/health`, { method: 'POST' });
        const result = data.result || {};
        publisherStates[slug] = {
          ok: Boolean(result.success),
          message: result.message || 'Check complete',
        };
      } catch (err) {
        publisherStates[slug] = {
          ok: false,
          message: err.message,
        };
      }
      renderPublishers();
    }

    async function loadProfiles() {
      try {
        const data = await fetchJSON('/ai/profiles');
        profiles = data.profiles || [];
        renderProfiles();
      } catch (err) {
        console.error('Profiles load failed', err);
        document.getElementById('profilesEmpty').style.display = 'block';
        document.getElementById('profilesEmpty').textContent = 'Failed to load profiles: ' + err.message;
      }
    }

    function renderProfiles() {
      const wrap = document.getElementById('profilesList');
      wrap.innerHTML = '';
      const empty = document.getElementById('profilesEmpty');
      if (!profiles.length) {
        empty.style.display = 'block';
        if (!document.getElementById('gen_profile').value) {
          document.getElementById('gen_profile').innerHTML = '<option value="">(no saved profiles)</option>';
        }
        return;
      }
      empty.style.display = 'none';
      const select = document.getElementById('gen_profile');
      const previous = select.value;
      select.innerHTML = '<option value="">Custom prompt (no saved profile)</option>' + profiles.map(p => `<option value="${p.id}">${esc(p.name)}</option>`).join('');
      if (previous && profiles.some(p => String(p.id) === previous)) {
        select.value = previous;
      } else if (profiles.length) {
        select.value = profiles[0].id;
      }
      profiles.forEach((p) => {
        const card = document.createElement('div');
        card.className = 'profile-card';
        const pid = JSON.stringify(p.id);
        card.innerHTML = `
          <header>
            <div>
              <strong>${esc(p.name)}</strong><div class="small">Updated ${esc(p.updated_at || '')}</div>
            </div>
            <div class="actions">
              <button class="secondary" type="button" onclick="prefillProfile(${pid})">Load</button>
              <button class="secondary" type="button" onclick="removeProfile(${pid})">Delete</button>
            </div>
          </header>
          <div class="small">Tone: ${esc(p.tone || '—')}</div>
          <div class="small">Voice: ${esc(p.voice || '—')}</div>
          <div class="small">Platforms: ${esc(p.target_platform || '—')}</div>
          <div class="small" style="margin-top:6px">Guidelines:<br>${esc(p.guidelines || '—')}</div>
        `;
        wrap.appendChild(card);
      });
    }

    async function saveProfile(event) {
      event.preventDefault();
      const payload = {
        name: document.getElementById('profile_name').value.trim(),
        tone: document.getElementById('profile_tone').value.trim(),
        voice: document.getElementById('profile_voice').value.trim(),
        target_platform: document.getElementById('profile_platform').value.trim(),
        guidelines: document.getElementById('profile_rules').value.trim(),
      };
      if (!payload.name) {
        alert('Profile name is required');
        return;
      }
      try {
        await fetchJSON('/ai/profiles', {
          method: 'POST',
          headers: {'Content-Type': 'application/json'},
          body: JSON.stringify(payload),
        });
        document.getElementById('profileForm').reset();
        loadProfiles();
      } catch (err) {
        alert('Save failed: ' + err.message);
      }
    }

    function prefillProfile(id) {
      const target = Number(id);
      const p = profiles.find((x) => Number(x.id) === target);
      if (!p) return;
      document.getElementById('profile_name').value = p.name;
      document.getElementById('profile_tone').value = p.tone;
      document.getElementById('profile_voice').value = p.voice;
      document.getElementById('profile_platform').value = p.target_platform;
      document.getElementById('profile_rules').value = p.guidelines;
      document.getElementById('gen_profile').value = String(p.id);
    }

    async function removeProfile(id) {
      if (!confirm('Delete this profile?')) return;
      const target = Number(id);
      try {
        await fetchJSON(`/ai/profiles/${target}`, { method: 'DELETE' });
        if (Number(document.getElementById('gen_profile').value) === target) {
          document.getElementById('gen_profile').value = '';
        }
        loadProfiles();
      } catch (err) {
        alert('Delete failed: ' + err.message);
      }
    }

    async function runGeneration(event) {
      event.preventDefault();
      const payload = {
        profile_id: document.getElementById('gen_profile').value || null,
        content_type: document.getElementById('gen_type').value,
        title: document.getElementById('gen_title').value.trim(),
        keywords: document.getElementById('gen_keywords').value.trim(),
        brief: document.getElementById('gen_brief').value.trim(),
        data_sources: document.getElementById('gen_sources').value.trim(),
        extra: document.getElementById('gen_extra').value.trim(),
      };
      if (!payload.title) {
        alert('Title is required');
        return;
      }
      setStatus('Generating...');
      try {
        const data = await fetchJSON('/ai/content', {
          method: 'POST',
          headers: {'Content-Type': 'application/json'},
          body: JSON.stringify(payload),
        });
        const job = data.job;
        const out = document.getElementById('gen_output');
        out.style.display = 'block';
        out.textContent = job.generated_content || '[no content returned]';
        setStatus(data.note || `Status: ${job.status}`);
        refreshJobs();
      } catch (err) {
        setStatus('Error: ' + err.message);
        const out = document.getElementById('gen_output');
        out.style.display = 'block';
        out.textContent = 'Generation failed: ' + err.message;
      }
    }

    async function refreshJobs() {
      try {
        const data = await fetchJSON('/ai/jobs');
        jobs = data.jobs || [];
        renderJobs();
      } catch (err) {
        console.error('Jobs load failed', err);
        const empty = document.getElementById('jobsEmpty');
        empty.style.display = 'block';
        empty.textContent = 'Failed to load jobs: ' + err.message;
      }
    }

    async function refreshSchedules() {
      try {
        const data = await fetchJSON('/ai/schedule');
        schedules = data.schedules || [];
        renderScheduleBoard();
        renderJobs();
      } catch (err) {
        console.error('Schedules load failed', err);
        const empty = document.getElementById('scheduleEmpty');
        if (empty) {
          empty.style.display = 'block';
          empty.textContent = 'Failed to load schedules: ' + err.message;
        }
      }
    }

    function renderJobs() {
      const wrap = document.getElementById('jobsList');
      wrap.innerHTML = '';
      const empty = document.getElementById('jobsEmpty');
      if (!jobs.length) {
        empty.style.display = 'block';
        return;
      }
      empty.style.display = 'none';
      jobs.forEach((j) => {
        const div = document.createElement('div');
        div.className = 'job';
        const primaryPlatform = derivePrimaryPlatform(j.profile_platform);
        const buttonLabel = primaryPlatform ? `Schedule for ${primaryPlatform}` : 'Schedule post';
        div.innerHTML = `
          <div class="inline">
            <strong>${esc(j.title)}</strong>
            <span class="chip">${esc(j.content_type || 'custom')}</span>
          </div>
          <div class="small">Profile: ${esc(j.profile_name || 'custom prompt')}</div>
          <div class="small">Ran ${esc(j.updated_at || j.created_at || '')}</div>
          <div class="status ${esc(j.status)}">Status: ${esc(j.status)}</div>
          <div class="small" style="margin-top:8px">Keywords: ${esc(j.keywords || '—')}</div>
          <div class="small job-schedule-summary" style="margin-top:8px"></div>
          <div class="actions" style="margin-top:10px">
            <button type="button" class="schedule-trigger">${esc(buttonLabel)}</button>
          </div>
          <details style="margin-top:10px">
            <summary class="small">View output</summary>
            <pre>${esc(j.generated_content || '')}</pre>
          </details>
        `;
        wrap.appendChild(div);
        const summaryEl = div.querySelector('.job-schedule-summary');
        if (summaryEl) {
          updateJobScheduleSummary(summaryEl, j.id);
        }
        const trigger = div.querySelector('.schedule-trigger');
        if (trigger) {
          trigger.addEventListener('click', () => openScheduleModal(j.id, primaryPlatform));
        }
      });
    }

    function renderScheduleBoard() {
      const board = document.getElementById('scheduleBoard');
      const empty = document.getElementById('scheduleEmpty');
      if (!board || !empty) return;
      board.innerHTML = '';
      if (!schedules.length) {
        empty.style.display = 'block';
        return;
      }
      empty.style.display = 'none';
      const groups = {};
      schedules.forEach((entry) => {
        const platform = entry.platform || 'Unassigned';
        if (!groups[platform]) {
          groups[platform] = [];
        }
        groups[platform].push(entry);
      });
      const statusOrder = ['scheduled', 'posted', 'failed', 'canceled'];
      Object.keys(groups)
        .sort((a, b) => a.localeCompare(b))
        .forEach((platform) => {
          const entries = groups[platform];
          const container = document.createElement('div');
          container.className = 'schedule-platform';
          const header = document.createElement('header');
          const left = document.createElement('div');
          const title = document.createElement('strong');
          title.textContent = platform;
          const meta = document.createElement('div');
          meta.className = 'small';
          meta.textContent = `${entries.length} total drops`;
          left.appendChild(title);
          left.appendChild(meta);
          header.appendChild(left);
          const right = document.createElement('div');
          right.className = 'small';
          const upcoming = entries
            .filter((entry) => entry.status === 'scheduled')
            .sort((a, b) => (a.scheduled_for_iso || '').localeCompare(b.scheduled_for_iso || ''))[0];
          right.textContent = upcoming ? `Next: ${formatDisplayTime(upcoming.scheduled_for_iso)}` : 'No upcoming runs';
          header.appendChild(right);
          container.appendChild(header);
          const statusWrap = document.createElement('div');
          statusWrap.className = 'schedule-statuses';
          statusOrder.forEach((status) => {
            const subset = entries.filter((entry) => entry.status === status);
            if (!subset.length) return;
            const group = document.createElement('div');
            group.className = 'schedule-status-group';
            const groupTitle = document.createElement('div');
            groupTitle.className = 'schedule-status-title';
            groupTitle.textContent = `${scheduleStatusLabels[status] || status} · ${subset.length}`;
            group.appendChild(groupTitle);
            subset
              .slice()
              .sort((a, b) => (a.scheduled_for_iso || '').localeCompare(b.scheduled_for_iso || ''))
              .forEach((entry) => {
                const entryDiv = document.createElement('div');
                entryDiv.className = 'schedule-entry';
                const titleRow = document.createElement('div');
                titleRow.className = 'inline';
                const name = document.createElement('strong');
                name.textContent = entry.job_title || `Job ${entry.job_id}`;
                const badge = document.createElement('span');
                badge.className = `status badge ${entry.status}`;
                badge.textContent = scheduleStatusLabels[entry.status] || entry.status;
                titleRow.appendChild(name);
                titleRow.appendChild(badge);
                entryDiv.appendChild(titleRow);
                const timeLine = document.createElement('div');
                timeLine.className = 'small';
                timeLine.textContent = `Runs ${formatDisplayTime(entry.scheduled_for_iso)}`;
                entryDiv.appendChild(timeLine);
                const jobLineParts = [];
                if (entry.job_profile_name) jobLineParts.push(entry.job_profile_name);
                if (entry.job_content_type) jobLineParts.push(entry.job_content_type);
                if (jobLineParts.length) {
                  const jobLine = document.createElement('div');
                  jobLine.className = 'small';
                  jobLine.textContent = jobLineParts.join(' • ');
                  entryDiv.appendChild(jobLine);
                }
                if (entry.result && entry.status === 'failed') {
                  const resultLine = document.createElement('div');
                  resultLine.className = 'small';
                  resultLine.textContent = entry.result;
                  entryDiv.appendChild(resultLine);
                }
                const actions = document.createElement('div');
                actions.className = 'actions';
                if (['scheduled', 'failed', 'canceled'].includes(entry.status)) {
                  const reschedBtn = document.createElement('button');
                  reschedBtn.type = 'button';
                  reschedBtn.className = 'secondary';
                  reschedBtn.textContent = 'Reschedule';
                  reschedBtn.addEventListener('click', () => openScheduleModalForExisting(entry.id));
                  actions.appendChild(reschedBtn);
                }
                if (entry.status === 'scheduled') {
                  const cancelBtn = document.createElement('button');
                  cancelBtn.type = 'button';
                  cancelBtn.className = 'secondary';
                  cancelBtn.textContent = 'Cancel';
                  cancelBtn.addEventListener('click', () => cancelSchedule(entry.id));
                  actions.appendChild(cancelBtn);
                }
                if (entry.status === 'failed') {
                  const retryBtn = document.createElement('button');
                  retryBtn.type = 'button';
                  retryBtn.textContent = 'Retry';
                  retryBtn.addEventListener('click', () => retrySchedule(entry.id));
                  actions.appendChild(retryBtn);
                  const cancelBtn = document.createElement('button');
                  cancelBtn.type = 'button';
                  cancelBtn.className = 'secondary';
                  cancelBtn.textContent = 'Cancel';
                  cancelBtn.addEventListener('click', () => cancelSchedule(entry.id));
                  actions.appendChild(cancelBtn);
                }
                if (entry.status === 'canceled') {
                  const reactivateBtn = document.createElement('button');
                  reactivateBtn.type = 'button';
                  reactivateBtn.textContent = 'Reactivate';
                  reactivateBtn.addEventListener('click', () => retrySchedule(entry.id));
                  actions.appendChild(reactivateBtn);
                }
                if (actions.children.length) {
                  entryDiv.appendChild(actions);
                }
                group.appendChild(entryDiv);
              });
            statusWrap.appendChild(group);
          });
          container.appendChild(statusWrap);
          board.appendChild(container);
        });
    }

    function setStatus(msg) {
      document.getElementById('aiStatus').textContent = msg || '';
    }

    function openScheduleModal(jobId, defaultPlatform = '', scheduleId = null, scheduledIso = '') {
      if (!scheduleModal || !scheduleBackdrop) return;
      const jobField = document.getElementById('schedule_job_id');
      const editField = document.getElementById('schedule_edit_id');
      const platformField = document.getElementById('schedule_platform');
      const timeField = document.getElementById('schedule_time');
      const note = document.getElementById('schedule_form_note');
      const title = document.getElementById('scheduleModalTitle');
      jobField.value = jobId ? String(jobId) : '';
      editField.value = scheduleId ? String(scheduleId) : '';
      platformField.value = typeof defaultPlatform === 'string' ? defaultPlatform : '';
      timeField.value = scheduledIso ? (scheduledIso.length > 16 ? scheduledIso.slice(0, 16) : scheduledIso) : '';
      note.textContent = scheduleId ? 'Update the drop time or platform, then save.' : 'Choose when and where to publish this job.';
      title.textContent = scheduleId ? 'Update schedule' : 'Schedule delivery';
      scheduleBackdrop.classList.add('active');
      scheduleModal.classList.add('active');
      setTimeout(() => platformField.focus(), 50);
    }

    function openScheduleModalForExisting(scheduleId) {
      const entry = schedules.find((item) => Number(item.id) === Number(scheduleId));
      if (!entry) return;
      openScheduleModal(entry.job_id, entry.platform, entry.id, entry.scheduled_for_iso);
    }

    function closeScheduleModal() {
      if (!scheduleModal || !scheduleBackdrop) return;
      scheduleModal.classList.remove('active');
      scheduleBackdrop.classList.remove('active');
      if (scheduleForm) {
        scheduleForm.reset();
      }
      document.getElementById('schedule_form_note').textContent = '';
      document.getElementById('schedule_edit_id').value = '';
    }

    async function submitScheduleForm(event) {
      event.preventDefault();
      const jobField = document.getElementById('schedule_job_id');
      const editField = document.getElementById('schedule_edit_id');
      const platformField = document.getElementById('schedule_platform');
      const timeField = document.getElementById('schedule_time');
      const note = document.getElementById('schedule_form_note');
      const platform = platformField.value.trim();
      const when = timeField.value;
      const scheduleId = editField.value;
      if (!platform || !when) {
        note.textContent = 'Platform and time are required.';
        return;
      }
      note.textContent = 'Saving...';
      try {
        if (scheduleId) {
          await fetchJSON(`/ai/schedule/${scheduleId}`, {
            method: 'PUT',
            headers: {'Content-Type': 'application/json'},
            body: JSON.stringify({ platform, scheduled_for: when }),
          });
        } else {
          const jobId = Number(jobField.value);
          if (!jobId) {
            note.textContent = 'Missing job reference.';
            return;
          }
          await fetchJSON('/ai/schedule', {
            method: 'POST',
            headers: {'Content-Type': 'application/json'},
            body: JSON.stringify({ job_id: jobId, platform, scheduled_for: when }),
          });
        }
        closeScheduleModal();
        refreshSchedules();
      } catch (err) {
        console.error('Schedule save failed', err);
        note.textContent = 'Error: ' + err.message;
      }
    }

    async function cancelSchedule(scheduleId) {
      if (!confirm('Cancel this scheduled delivery?')) return;
      try {
        await fetchJSON(`/ai/schedule/${scheduleId}/cancel`, { method: 'POST' });
        refreshSchedules();
      } catch (err) {
        alert('Cancel failed: ' + err.message);
      }
    }

    async function retrySchedule(scheduleId) {
      try {
        await fetchJSON(`/ai/schedule/${scheduleId}/retry`, { method: 'POST' });
        refreshSchedules();
      } catch (err) {
        alert('Retry failed: ' + err.message);
      }
    }

    function copyOutput() {
      const text = document.getElementById('gen_output').textContent;
      if (!text) {
        alert('Nothing to copy yet.');
        return;
      }
      navigator.clipboard.writeText(text).then(() => setStatus('Copied to clipboard'), (err) => setStatus('Copy failed: ' + err));
    }

    if (scheduleBackdrop) {
      scheduleBackdrop.addEventListener('click', closeScheduleModal);
    }
    if (scheduleModal) {
      scheduleModal.addEventListener('click', (event) => {
        if (event.target === scheduleModal) {
          closeScheduleModal();
        }
      });
    }
    document.addEventListener('keydown', (event) => {
      if (event.key === 'Escape') {
        closeScheduleModal();
      }
    });

    document.getElementById('profileForm').addEventListener('submit', saveProfile);
    document.getElementById('generationForm').addEventListener('submit', runGeneration);
    if (scheduleForm) {
      scheduleForm.addEventListener('submit', submitScheduleForm);
    }

    loadPublishers();
    loadProfiles();
    refreshJobs();
    refreshSchedules();
  </script>
</body>
</html><|MERGE_RESOLUTION|>--- conflicted
+++ resolved
@@ -182,11 +182,7 @@
     let publishers = [];
     let profiles = [];
     let jobs = [];
-<<<<<<< HEAD
-    const publisherStates = {};
-=======
     let schedules = [];
->>>>>>> 80699ad5
     const profileSelect = document.getElementById('gen_profile');
     profileSelect.innerHTML = '<option value="">(loading profiles...)</option>';
     const scheduleModal = document.getElementById('scheduleModal');
