--- conflicted
+++ resolved
@@ -188,17 +188,12 @@
 def ai_call(messages: List[dict]) -> Tuple[str, str, str]:
     if not AI_API_KEY:
         note = "AI provider is not configured. Set OPENAI_API_KEY to enable live generations."
-<<<<<<< HEAD
         return (
             "needs_config",
             "[offline] AI automation is not configured yet. Provide OPENAI_API_KEY/AI_MODEL to enable live generations.",
             note,
         )
-=======
-        return "needs_config", (
-            "[offline] AI automation is not configured yet. Provide OPENAI_API_KEY/AI_MODEL to enable live generations."
-        ), note
->>>>>>> 2fb827fe
+main
     try:
         url = AI_API_BASE.rstrip('/') + "/chat/completions"
         headers = {
