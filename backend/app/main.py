--- conflicted
+++ resolved
@@ -1,10 +1,6 @@
 import os, time, base64, hmac, hashlib, json, sys, traceback
-<<<<<<< HEAD
-from typing import Optional, List, Tuple, Any, Dict
-=======
 from datetime import datetime, timezone
 from typing import Optional, List, Tuple
->>>>>>> 80699ad5
 from fastapi import FastAPI, HTTPException, Request, Form, Query
 from fastapi.responses import HTMLResponse, RedirectResponse, JSONResponse, PlainTextResponse
 from fastapi.middleware.cors import CORSMiddleware
@@ -141,27 +137,15 @@
             created_at TIMESTAMP DEFAULT NOW(),
             updated_at TIMESTAMP DEFAULT NOW()
         );
-<<<<<<< HEAD
-        CREATE TABLE IF NOT EXISTS ai_content_schedule(
-=======
         CREATE TABLE IF NOT EXISTS ai_content_schedules(
->>>>>>> 80699ad5
             id SERIAL PRIMARY KEY,
             job_id INTEGER REFERENCES ai_content_jobs(id) ON DELETE CASCADE,
             platform TEXT NOT NULL,
             scheduled_for TIMESTAMP NOT NULL,
-<<<<<<< HEAD
-            status TEXT NOT NULL DEFAULT 'queued',
-            metadata JSONB,
-            response_payload JSONB,
-            error_detail TEXT,
-            last_attempt_at TIMESTAMP,
-=======
             status TEXT NOT NULL DEFAULT 'scheduled',
             created_by INTEGER REFERENCES users(id) ON DELETE SET NULL,
             last_attempted_at TIMESTAMP,
             result TEXT,
->>>>>>> 80699ad5
             created_at TIMESTAMP DEFAULT NOW(),
             updated_at TIMESTAMP DEFAULT NOW()
         );
@@ -717,214 +701,6 @@
     audit(email, "ai:generate", {"job_id": job_id, "title": title, "profile": profile_dict.get("name")})
     return {"job": format_job(row), "note": note}
 
-<<<<<<< HEAD
-# ---------- Publishers & Scheduler ----------
-def _coerce_schedule_metadata(value: Any) -> Dict[str, Any]:
-    if value is None:
-        return {}
-    if isinstance(value, dict):
-        return value
-    if isinstance(value, str):
-        try:
-            return json.loads(value)
-        except json.JSONDecodeError:
-            return {}
-    return {}
-
-
-def _update_schedule_success(schedule_id: int, payload: Dict[str, Any], status: str = "published") -> None:
-    with engine.begin() as conn:
-        conn.execute(
-            text(
-                """
-                UPDATE ai_content_schedule
-                SET status=:status,
-                    response_payload=CAST(:payload AS JSONB),
-                    error_detail=NULL,
-                    updated_at=NOW()
-                WHERE id=:id
-                """
-            ),
-            {"id": schedule_id, "status": status, "payload": json.dumps(payload)},
-        )
-
-
-def _update_schedule_failure(schedule_id: int, status: str, error_detail: str) -> None:
-    with engine.begin() as conn:
-        conn.execute(
-            text(
-                """
-                UPDATE ai_content_schedule
-                SET status=:status,
-                    response_payload=NULL,
-                    error_detail=:error,
-                    updated_at=NOW()
-                WHERE id=:id
-                """
-            ),
-            {"id": schedule_id, "status": status, "error": error_detail[:500]},
-        )
-
-
-def execute_schedule(schedule_id: int, actor_email: Optional[str] = None) -> Dict[str, Any]:
-    with engine.begin() as conn:
-        row = conn.execute(
-            text(
-                """
-                SELECT id, job_id, platform, status, metadata, scheduled_for
-                FROM ai_content_schedule
-                WHERE id=:id
-                """
-            ),
-            {"id": schedule_id},
-        ).fetchone()
-    if not row:
-        raise HTTPException(404, "schedule not found")
-    schedule = dict(row._mapping)
-    schedule["metadata"] = _coerce_schedule_metadata(schedule.get("metadata"))
-    if schedule["status"] not in {"queued", "retry", "running"}:
-        return {
-            "schedule_id": schedule_id,
-            "status": schedule["status"],
-            "skipped": True,
-        }
-    with engine.begin() as conn:
-        conn.execute(
-            text(
-                """
-                UPDATE ai_content_schedule
-                SET status='running', error_detail=NULL, last_attempt_at=NOW(), updated_at=NOW()
-                WHERE id=:id
-                """
-            ),
-            {"id": schedule_id},
-        )
-    with engine.begin() as conn:
-        job_row = conn.execute(
-            text(
-                """
-                SELECT id, title, generated_content, keywords, brief, data_sources, content_type, profile_id
-                FROM ai_content_jobs
-                WHERE id=:id
-                """
-            ),
-            {"id": schedule["job_id"]},
-        ).fetchone()
-    if not job_row:
-        msg = "Associated job not found"
-        _update_schedule_failure(schedule_id, "error", msg)
-        return {
-            "schedule_id": schedule_id,
-            "status": "error",
-            "error": msg,
-        }
-    job = dict(job_row._mapping)
-    try:
-        publisher = get_publisher(schedule["platform"])
-        result = publisher.publish(job, schedule)
-    except PublisherConfigError as exc:
-        msg = str(exc)
-        _update_schedule_failure(schedule_id, "config_error", msg)
-        if actor_email:
-            audit(actor_email, "ai:schedule:config", {"schedule_id": schedule_id, "error": msg})
-        return {
-            "schedule_id": schedule_id,
-            "status": "config_error",
-            "error": msg,
-        }
-    except PublisherError as exc:
-        msg = str(exc)
-        _update_schedule_failure(schedule_id, "error", msg)
-        if actor_email:
-            audit(actor_email, "ai:schedule:error", {"schedule_id": schedule_id, "error": msg})
-        return {
-            "schedule_id": schedule_id,
-            "status": "error",
-            "error": msg,
-        }
-    except Exception as exc:
-        msg = f"Unexpected error: {exc}"
-        _update_schedule_failure(schedule_id, "error", msg)
-        if actor_email:
-            audit(actor_email, "ai:schedule:error", {"schedule_id": schedule_id, "error": msg})
-        return {
-            "schedule_id": schedule_id,
-            "status": "error",
-            "error": msg,
-        }
-
-    _update_schedule_success(schedule_id, result)
-    if actor_email:
-        audit(
-            actor_email,
-            "ai:schedule:publish",
-            {"schedule_id": schedule_id, "job_id": job["id"], "platform": schedule["platform"]},
-        )
-    return {
-        "schedule_id": schedule_id,
-        "status": "published",
-        "payload": result,
-    }
-
-
-def process_due_schedules(limit: int = 5, actor_email: Optional[str] = None) -> List[Dict[str, Any]]:
-    with engine.begin() as conn:
-        rows = conn.execute(
-            text(
-                """
-                SELECT id FROM ai_content_schedule
-                WHERE status IN ('queued','retry')
-                  AND scheduled_for <= NOW()
-                ORDER BY scheduled_for ASC
-                LIMIT :limit
-                """
-            ),
-            {"limit": limit},
-        ).fetchall()
-    results: List[Dict[str, Any]] = []
-    for r in rows:
-        results.append(execute_schedule(r.id, actor_email=actor_email))
-    return results
-
-
-@app.get("/ai/publishers")
-def ai_publishers(req: Request):
-    _uid, email, role = require_user(req)
-    return {"publishers": list_publishers()}
-
-
-@app.post("/ai/publishers/{platform}/health")
-def ai_publisher_health(req: Request, platform: str):
-    _uid, email, role = require_user(req)
-    try:
-        module = get_publisher(platform)
-    except PublisherError as exc:
-        raise HTTPException(404, str(exc))
-    try:
-        checker = getattr(module, "health_check", None)
-        if callable(checker):
-            result = checker()
-        else:
-            result = {"success": True, "message": "No health check implemented."}
-    except PublisherConfigError as exc:
-        raise HTTPException(400, str(exc))
-    except PublisherError as exc:
-        raise HTTPException(400, str(exc))
-    return {"platform": module.SLUG, "result": result}
-
-
-@app.post("/ai/schedule/run")
-def ai_schedule_run(req: Request, limit: int = Query(5, ge=1, le=50)):
-    _uid, email, role = require_user(req)
-    results = process_due_schedules(limit=limit, actor_email=email)
-    return {"results": results}
-
-
-@app.post("/ai/schedule/{schedule_id}/run")
-def ai_schedule_run_single(req: Request, schedule_id: int):
-    _uid, email, role = require_user(req)
-    return execute_schedule(schedule_id, actor_email=email)
-=======
 
 @app.get("/ai/schedule")
 def ai_schedule_list(req: Request, status: Optional[str] = Query(None)):
@@ -1046,7 +822,6 @@
         schedule_row = fetch_schedule(conn, schedule_id)
     audit(email, "ai:schedule:retry", {"schedule_id": schedule_id})
     return {"schedule": format_schedule(schedule_row)}
->>>>>>> 80699ad5
 
 # ---------- Proxmox helpers ----------
 def pve_headers():
